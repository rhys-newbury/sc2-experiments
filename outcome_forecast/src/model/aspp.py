import torch
from torch import nn, Tensor
from torch.nn import functional as F
from konductor.models import MODEL_REGISTRY


class ASPPConv(nn.Sequential):
    def __init__(self, in_ch, out_ch, dilation):
        modules = [
            nn.Conv2d(
                in_ch, out_ch, 3, padding=dilation, dilation=dilation, bias=False
            ),
            nn.BatchNorm2d(out_ch),
            nn.ReLU(),
        ]
        super().__init__(*modules)


class ASPPPooling(nn.Module):
    def __init__(self, in_ch: int, out_ch: int):
        super().__init__()
        self.aspp_pooling = nn.Sequential(
            nn.AdaptiveAvgPool2d(1),
            nn.Conv2d(in_ch, out_ch, 1, bias=False),
            nn.ReLU(),
        )

    def set_image_pooling(self, pool_size: int | None = None):
        self.aspp_pooling[0] = (
            nn.AdaptiveAvgPool2d(1)
            if pool_size is None
            else nn.AvgPool2d(kernel_size=pool_size, stride=1)
        )

    def forward(self, x: Tensor):
        size = x.shape[-2:]
        x = self.aspp_pooling(x)
        return F.interpolate(x, size=size, mode="bilinear", align_corners=True)


class ASPP(nn.Module):
    def __init__(self, in_ch: int, out_ch: int, rates: list[int]):
        super().__init__()
        self.convs = nn.ModuleList()
        self.convs.append(
            nn.Sequential(
                nn.Conv2d(in_ch, out_ch, 1, bias=False),
                nn.BatchNorm2d(out_ch),
                nn.ReLU(),
            )
        )

        for rate in rates:
            self.convs.append(ASPPConv(in_ch, out_ch, rate))
        self.convs.append(ASPPPooling(in_ch, out_ch))

        self.project = nn.Sequential(
            nn.Conv2d((len(rates) + 2) * out_ch, out_ch, 1, bias=False),
            nn.BatchNorm2d(out_ch),
            nn.ReLU(),
            nn.Dropout(0.5),
        )

        self.out_ch = out_ch

    def forward(self, x: Tensor):
        res = torch.cat([conv(x) for conv in self.convs], dim=1)
        proj = self.project(res)
        return proj


<<<<<<< HEAD
# class ASPPDecoder(nn.Module):
#     def __init__(self, in_ch: int, hidden_ch:  int, rates:  list[int]):
=======
@MODEL_REGISTRY.register_module("aspp-decoder")
class ASPPDecoder(nn.Module):
    def __init__(
        self, in_ch: int, hidden_ch: int, out_ch: int, rates: list[int]
    ) -> None:
        super().__init__()
        self.aspp = ASPP(in_ch, hidden_ch, rates)
        self.decode = nn.Conv2d(hidden_ch, out_ch, 3, padding=1)

    def forward(self, inputs: Tensor) -> Tensor:
        feats = self.aspp(inputs)
        out = self.decode(feats)
        return out
>>>>>>> 1bbbbbd0
<|MERGE_RESOLUTION|>--- conflicted
+++ resolved
@@ -69,10 +69,6 @@
         return proj
 
 
-<<<<<<< HEAD
-# class ASPPDecoder(nn.Module):
-#     def __init__(self, in_ch: int, hidden_ch:  int, rates:  list[int]):
-=======
 @MODEL_REGISTRY.register_module("aspp-decoder")
 class ASPPDecoder(nn.Module):
     def __init__(
@@ -85,5 +81,4 @@
     def forward(self, inputs: Tensor) -> Tensor:
         feats = self.aspp(inputs)
         out = self.decode(feats)
-        return out
->>>>>>> 1bbbbbd0
+        return out